--- conflicted
+++ resolved
@@ -2,17 +2,11 @@
 
 import torch
 import torch.nn as nn
-<<<<<<< HEAD
-from torch.nn import TransformerEncoderLayer
-
+import torch.nn.functional as F
 try:
     from utils import maskmean, maskstd, normalize_data, clip_outliers, seed_everything
 except ImportError:
     from .utils import maskmean, maskstd, normalize_data, clip_outliers, seed_everything
-=======
-import torch.nn.functional as F
-from utils import maskmean, maskstd, normalize_data, clip_outliers, seed_everything
->>>>>>> 1e71bcef
 
 class TransformerEncoderLayer(nn.Module):
     def __init__(self, embed_dim, num_heads, ff_dim):
@@ -50,15 +44,6 @@
     def __init__(self, dropout: float, n_out: int, nhead: int, nhid: int, ninp: int, nlayers: int, norm_first: bool, num_features: int):
         super().__init__()
         self.n_out = n_out
-<<<<<<< HEAD
-        self.transformer_encoder = nn.ModuleList(
-            [
-                TransformerEncoderLayer(activation="gelu", d_model=ninp, dim_feedforward=nhid, dropout=dropout, nhead=nhead, norm_first=norm_first, batch_first=True)
-                for _ in range(nlayers)
-            ]
-        )
-=======
->>>>>>> 1e71bcef
         self.num_features = num_features
         self.encoder = nn.Linear(num_features, ninp)
         self.y_encoder = nn.Linear(1, ninp)
@@ -78,22 +63,14 @@
         y_src: torch.Tensor,
         task: Literal["cls", "reg"],  # classification or regression
     ) -> torch.Tensor:
-<<<<<<< HEAD
         eval_pos = y_src.shape[1]
-=======
-        eval_pos = y_src.shape[0]
-
->>>>>>> 1e71bcef
         x_src = normalize_data(x_src, -1 if self.training else eval_pos)
         
         x_src = clip_outliers(x_src, -1 if self.training else eval_pos, n_sigma=10)
-<<<<<<< HEAD
         if task == "reg":
             y_src, mean_y, std_y = normalize_data(y_src, return_mean_std=True)
             y_src = clip_outliers(y_src)
         
-=======
->>>>>>> 1e71bcef
         x_src = torch.nan_to_num(x_src, nan=0)
 
         x_src = self.encoder(x_src)
@@ -102,31 +79,20 @@
         rms = torch.sqrt(mean)
         x_src = x_src / rms
 
-<<<<<<< HEAD
         y_src = self.y_encoder(y_src)
         train_x = x_src[:, :eval_pos] + y_src
         src = torch.cat([train_x, x_src[:, eval_pos:]], 1)
         condition = torch.arange(src.shape[1]).to(src.device) >= eval_pos
         attention_mask = condition.repeat(src.shape[1], 1)
-=======
-        y_src = self.y_encoder(y_src.unsqueeze(-1))
-        train_x = x_src[:eval_pos] + y_src
-        src = torch.cat([train_x, x_src[eval_pos:]], 0)
->>>>>>> 1e71bcef
 
-        src = src.transpose(0, 1) # (B, L, d) shape
         for layer in self.transformer_encoder:
             src = layer(src, eval_pos)
         pred = self.task2head[task](src)
 
-<<<<<<< HEAD
         if task == "reg":
             pred = pred * std_y + mean_y
 
         return pred[:, eval_pos:]
-=======
-        return pred[:, eval_pos:].transpose(0, 1) # back to (L, B, d) shape
->>>>>>> 1e71bcef
 
     @classmethod
     def load(cls, model_state, config):
